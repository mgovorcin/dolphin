--- conflicted
+++ resolved
@@ -1,11 +1,3 @@
-<<<<<<< HEAD
-#isce3        # since the conda-installed isce3 is not the most updated version, installing isce3 from stratch is recommended, to stay in sync with isce3 development.
-#journal      # as of Mar 2022, journal from conda does not support python3.9; since it is included during isce3 installation above, comment this out temporarily.
-gdal>=3
-h5py
-numpy           # sentinel1-reader requirement
-python>=3.9     # sentinel1-reader requirement
-=======
 gdal>=3
 git  # For pip-installing in the Docker image
 h5py
@@ -14,6 +6,5 @@
 pip
 pymp-pypi
 python>=3.9
->>>>>>> 72368d8d
 ruamel.yaml
 yamale