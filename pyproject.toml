--- conflicted
+++ resolved
@@ -7,26 +7,6 @@
 description = "Workflows for generating surface displacement maps using InSAR"
 readme = { file = "README.md", content-type = "text/markdown" }
 requires-python = ">=3.9"
-<<<<<<< HEAD
-dependencies = [
-    "numpy",
-    "ruamel.yaml",
-    "yamale",
-    "h5py",
-    # "pyproj",
-    # "gdal",  # TODO: worth adding here even though it should be through conda?
-]
-classifiers = [
-    "Development Status :: 2 - Pre-Alpha",
-    "Intended Audience :: Science/Research",
-    "Programming Language :: Python :: 3",
-    "License = file : LICENSE",
-    "Operating System :: OS Independent",
-]
-dynamic = [
-  "version",
-=======
-
 classifiers = [
     "Development Status :: 2 - Pre-Alpha",
     "Intended Audience :: Science/Research",
@@ -41,7 +21,6 @@
 dynamic = [
   "version",
   "dependencies",
->>>>>>> 72368d8d
 ]
 
 [project.scripts]
@@ -53,12 +32,6 @@
     "pre-commit",
     "black",
     "flake8",
-<<<<<<< HEAD
-    # For the cfg creation script
-    # "fire",
-]
-
-=======
     # mkdocs requirements
     "mkdocs",
     "mkdocstrings[python]",
@@ -71,7 +44,6 @@
 [tool.setuptools.dynamic]
 dependencies = {file = ["requirements.txt"]}
 
->>>>>>> 72368d8d
 
 [project.urls]
 Homepage = "https://github.com/opera-adt/dolphin"
