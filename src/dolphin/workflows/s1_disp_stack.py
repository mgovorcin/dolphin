--- conflicted
+++ resolved
@@ -11,13 +11,8 @@
 
     Parameters
     ----------
-<<<<<<< HEAD
-    cfg : Config
-        [dolphin.workflows.config.Config][] object with workflow parameters
-=======
     cfg : Workflow
         [Workflow][dolphin.workflows.config.Workflow] object with workflow parameters
->>>>>>> fa168219
     debug : bool, optional
         Enable debug logging, by default False.
     """
